People wishing to submit BIPs, first should propose their idea or document to the [https://lists.linuxfoundation.org/mailman/listinfo/bitcoin-dev bitcoin-dev@lists.linuxfoundation.org] mailing list. After discussion, please open a PR. After copy-editing and acceptance, it will be published here.

We are fairly liberal with approving BIPs, and try not to be too involved in decision making on behalf of the community. The exception is in very rare cases of dispute resolution when a decision is contentious and cannot be agreed upon. In those cases, the conservative option will always be preferred.

Having a BIP here does not make it a formally accepted standard until its status becomes Final or Active.

Those proposing changes should consider that ultimately consent may rest with the consensus of the Bitcoin users (see also: [https://en.bitcoin.it/wiki/Economic_majority economic majority]).

{| class="wikitable sortable" style="width: auto; text-align: center; font-size: smaller; table-layout: fixed;"
!Number
!Layer
!Title
!Owner
!Type
!Status
|- style="background-color: #ffcfcf"
| [[bip-0001.mediawiki|1]]
|
| BIP Purpose and Guidelines
| Amir Taaki
| Process
| Replaced
|- style="background-color: #cfffcf"
| [[bip-0002.mediawiki|2]]
|
| BIP process, revised
| Luke Dashjr
| Process
| Active
|-
| [[bip-0008.mediawiki|8]]
|
| Version bits with lock-in by height
| Shaolin Fry
| Informational
| Draft
|- style="background-color: #cfffcf"
| [[bip-0009.mediawiki|9]]
|
| Version bits with timeout and delay
| Pieter Wuille, Peter Todd, Greg Maxwell, Rusty Russell
| Informational
| Final
|- style="background-color: #ffcfcf"
| [[bip-0010.mediawiki|10]]
| Applications
| Multi-Sig Transaction Distribution
| Alan Reiner
| Informational
| Withdrawn
|- style="background-color: #cfffcf"
| [[bip-0011.mediawiki|11]]
| Applications
| M-of-N Standard Transactions
| Gavin Andresen
| Standard
| Final
|- style="background-color: #ffcfcf"
| [[bip-0012.mediawiki|12]]
| Consensus (soft fork)
| OP_EVAL
| Gavin Andresen
| Standard
| Withdrawn
|- style="background-color: #cfffcf"
| [[bip-0013.mediawiki|13]]
| Applications
| Address Format for pay-to-script-hash
| Gavin Andresen
| Standard
| Final
|- style="background-color: #cfffcf"
| [[bip-0014.mediawiki|14]]
| Peer Services
| Protocol Version and User Agent
| Amir Taaki, Patrick Strateman
| Standard
| Final
|-
| [[bip-0015.mediawiki|15]]
| Applications
| Aliases
| Amir Taaki
| Standard
| Deferred
|- style="background-color: #cfffcf"
| [[bip-0016.mediawiki|16]]
| Consensus (soft fork)
| Pay to Script Hash
| Gavin Andresen
| Standard
| Final
|- style="background-color: #ffcfcf"
| [[bip-0017.mediawiki|17]]
| Consensus (soft fork)
| OP_CHECKHASHVERIFY (CHV)
| Luke Dashjr
| Standard
| Withdrawn
|- style="background-color: #ffffcf"
| [[bip-0018.mediawiki|18]]
| Consensus (soft fork)
| hashScriptCheck
| Luke Dashjr
| Standard
| Proposed
|-
| [[bip-0019.mediawiki|19]]
| Applications
| M-of-N Standard Transactions (Low SigOp)
| Luke Dashjr
| Standard
| Draft
|- style="background-color: #ffcfcf"
| [[bip-0020.mediawiki|20]]
| Applications
| URI Scheme
| Luke Dashjr
| Standard
| Replaced
|- style="background-color: #cfffcf"
| [[bip-0021.mediawiki|21]]
| Applications
| URI Scheme
| Nils Schneider, Matt Corallo
| Standard
| Final
|- style="background-color: #cfffcf"
| [[bip-0022.mediawiki|22]]
| API/RPC
| getblocktemplate - Fundamentals
| Luke Dashjr
| Standard
| Final
|- style="background-color: #cfffcf"
| [[bip-0023.mediawiki|23]]
| API/RPC
| getblocktemplate - Pooled Mining
| Luke Dashjr
| Standard
| Final
|- style="background-color: #cfffcf"
| [[bip-0030.mediawiki|30]]
| Consensus (soft fork)
| Duplicate transactions
| Pieter Wuille
| Standard
| Final
|- style="background-color: #cfffcf"
| [[bip-0031.mediawiki|31]]
| Peer Services
| Pong message
| Mike Hearn
| Standard
| Final
|- style="background-color: #cfffcf"
| [[bip-0032.mediawiki|32]]
| Applications
| Hierarchical Deterministic Wallets
| Pieter Wuille
| Informational
| Final
|-
| [[bip-0033.mediawiki|33]]
| Peer Services
| Stratized Nodes
| Amir Taaki
| Standard
| Draft
|- style="background-color: #cfffcf"
| [[bip-0034.mediawiki|34]]
| Consensus (soft fork)
| Block v2, Height in Coinbase
| Gavin Andresen
| Standard
| Final
|- style="background-color: #cfffcf"
| [[bip-0035.mediawiki|35]]
| Peer Services
| mempool message
| Jeff Garzik
| Standard
| Final
|-
| [[bip-0036.mediawiki|36]]
| Peer Services
| Custom Services
| Stefan Thomas
| Standard
| Draft
|- style="background-color: #cfffcf"
| [[bip-0037.mediawiki|37]]
| Peer Services
| Connection Bloom filtering
| Mike Hearn, Matt Corallo
| Standard
| Final
|-
| [[bip-0038.mediawiki|38]]
| Applications
| Passphrase-protected private key
| Mike Caldwell, Aaron Voisine
| Standard
| Draft
|- style="background-color: #ffffcf"
| [[bip-0039.mediawiki|39]]
| Applications
| Mnemonic code for generating deterministic keys
| Marek Palatinus, Pavol Rusnak, Aaron Voisine, Sean Bowe
| Standard
| Proposed
|-
| 40
| API/RPC
| Stratum wire protocol
| Marek Palatinus
| Standard
| BIP number allocated
|-
| 41
| API/RPC
| Stratum mining protocol
| Marek Palatinus
| Standard
| BIP number allocated
|-
| [[bip-0042.mediawiki|42]]
| Consensus (soft fork)
| A finite monetary supply for Bitcoin
| Pieter Wuille
| Standard
| Draft
|-
| [[bip-0043.mediawiki|43]]
| Applications
| Purpose Field for Deterministic Wallets
| Marek Palatinus, Pavol Rusnak
| Informational
| Draft
|- style="background-color: #ffffcf"
| [[bip-0044.mediawiki|44]]
| Applications
| Multi-Account Hierarchy for Deterministic Wallets
| Marek Palatinus, Pavol Rusnak
| Standard
| Proposed
|- style="background-color: #ffffcf"
| [[bip-0045.mediawiki|45]]
| Applications
| Structure for Deterministic P2SH Multisignature Wallets
| Manuel Araoz, Ryan X. Charles, Matias Alejo Garcia
| Standard
| Proposed
|-
| [[bip-0047.mediawiki|47]]
| Applications
| Reusable Payment Codes for Hierarchical Deterministic Wallets
| Justus Ranvier
| Informational
| Draft
|-
| [[bip-0049.mediawiki|49]]
| Applications
| Derivation scheme for P2WPKH-nested-in-P2SH based accounts
| Daniel Weigl
| Informational
| Draft
|- style="background-color: #cfffcf"
| [[bip-0050.mediawiki|50]]
|
| March 2013 Chain Fork Post-Mortem
| Gavin Andresen
| Informational
| Final
<!-- 50 series reserved for a group of post-mortems -->
|-
| [[bip-0060.mediawiki|60]]
| Peer Services
| Fixed Length "version" Message (Relay-Transactions Field)
| Amir Taaki
| Standard
| Draft
|- style="background-color: #cfffcf"
| [[bip-0061.mediawiki|61]]
| Peer Services
| Reject P2P message
| Gavin Andresen
| Standard
| Final
|- style="background-color: #ffcfcf"
| [[bip-0062.mediawiki|62]]
| Consensus (soft fork)
| Dealing with malleability
| Pieter Wuille
| Standard
| Withdrawn
|-
| 63
| Applications
| Stealth Addresses
| Peter Todd
| Standard
| BIP number allocated
|-
| [[bip-0064.mediawiki|64]]
| Peer Services
| getutxo message
| Mike Hearn
| Standard
| Draft
|- style="background-color: #cfffcf"
| [[bip-0065.mediawiki|65]]
| Consensus (soft fork)
| OP_CHECKLOCKTIMEVERIFY
| Peter Todd
| Standard
| Final
|- style="background-color: #cfffcf"
| [[bip-0066.mediawiki|66]]
| Consensus (soft fork)
| Strict DER signatures
| Pieter Wuille
| Standard
| Final
|- style="background-color: #ffffcf"
| [[bip-0067.mediawiki|67]]
| Applications
| Deterministic Pay-to-script-hash multi-signature addresses through public key sorting
| Thomas Kerin, Jean-Pierre Rupp, Ruben de Vries
| Standard
| Proposed
|- style="background-color: #cfffcf"
| [[bip-0068.mediawiki|68]]
| Consensus (soft fork)
| Relative lock-time using consensus-enforced sequence numbers
| Mark Friedenbach, BtcDrak, Nicolas Dorier, kinoshitajona
| Standard
| Final
|- style="background-color: #ffffcf"
| [[bip-0069.mediawiki|69]]
| Applications
| Lexicographical Indexing of Transaction Inputs and Outputs
| Kristov Atlas
| Informational
| Proposed
|- style="background-color: #cfffcf"
| [[bip-0070.mediawiki|70]]
| Applications
| Payment Protocol
| Gavin Andresen, Mike Hearn
| Standard
| Final
|- style="background-color: #cfffcf"
| [[bip-0071.mediawiki|71]]
| Applications
| Payment Protocol MIME types
| Gavin Andresen
| Standard
| Final
|- style="background-color: #cfffcf"
| [[bip-0072.mediawiki|72]]
| Applications
| bitcoin: uri extensions for Payment Protocol
| Gavin Andresen
| Standard
| Final
|- style="background-color: #cfffcf"
| [[bip-0073.mediawiki|73]]
| Applications
| Use "Accept" header for response type negotiation with Payment Request URLs
| Stephen Pair
| Standard
| Final
|-
| [[bip-0074.mediawiki|74]]
| Applications
| Allow zero value OP_RETURN in Payment Protocol
| Toby Padilla
| Standard
| Draft
|-
| [[bip-0075.mediawiki|75]]
| Applications
| Out of Band Address Exchange using Payment Protocol Encryption
| Justin Newton, Matt David, Aaron Voisine, James MacWhyte
| Standard
| Draft
|-
| [[bip-0080.mediawiki|80]]
|
| Hierarchy for Non-Colored Voting Pool Deterministic Multisig Wallets
| Justus Ranvier, Jimmy Song
| Informational
| Deferred
|-
| [[bip-0081.mediawiki|81]]
|
| Hierarchy for Colored Voting Pool Deterministic Multisig Wallets
| Justus Ranvier, Jimmy Song
| Informational
| Deferred
|-
| [[bip-0083.mediawiki|83]]
| Applications
| Dynamic Hierarchical Deterministic Key Trees
| Eric Lombrozo
| Standard
| Draft
|-
| [[bip-0084.mediawiki|84]]
| Applications
| Derivation scheme for P2WPKH based accounts
| Pavol Rusnak
| Informational
| Draft
|-
| [[bip-0090.mediawiki|90]]
| Consensus (hard fork)
| Buried Deployments
| Suhas Daftuar
| Informational
| Draft
|- style="background-color: #cfffcf"
| [[bip-0091.mediawiki|91]]
| Consensus (soft fork)
| Reduced threshold Segwit MASF
| James Hilliard
| Standard
| Final
|-
| [[bip-0098.mediawiki|98]]
| Consensus (soft fork)
| Fast Merkle Trees
| Mark Friedenbach, Kalle Alm, BtcDrak
| Standard
| Draft
|-
| [[bip-0099.mediawiki|99]]
|
| Motivation and deployment of consensus rule changes ([soft/hard]forks)
| Jorge Timón
| Informational
| Draft
|- style="background-color: #ffcfcf"
| [[bip-0101.mediawiki|101]]
| Consensus (hard fork)
| Increase maximum block size
| Gavin Andresen
| Standard
| Withdrawn
|-
| [[bip-0102.mediawiki|102]]
| Consensus (hard fork)
| Block size increase to 2MB
| Jeff Garzik
| Standard
| Draft
|-
| [[bip-0103.mediawiki|103]]
| Consensus (hard fork)
| Block size following technological growth
| Pieter Wuille
| Standard
| Draft
|-
| [[bip-0104.mediawiki|104]]
| Consensus (hard fork)
| 'Block75' - Max block size like difficulty
| t.khan
| Standard
| Draft
|-
| [[bip-0105.mediawiki|105]]
| Consensus (hard fork)
| Consensus based block size retargeting algorithm
| BtcDrak
| Standard
| Draft
|-
| [[bip-0106.mediawiki|106]]
| Consensus (hard fork)
| Dynamically Controlled Bitcoin Block Size Max Cap
| Upal Chakraborty
| Standard
| Draft
|-
| [[bip-0107.mediawiki|107]]
| Consensus (hard fork)
| Dynamic limit on the block size
| Washington Y. Sanchez
| Standard
| Draft
|- style="background-color: #ffcfcf"
| [[bip-0109.mediawiki|109]]
| Consensus (hard fork)
| Two million byte size limit with sigop and sighash limits
| Gavin Andresen
| Standard
| Rejected
|- style="background-color: #ffffcf"
| [[bip-0111.mediawiki|111]]
| Peer Services
| NODE_BLOOM service bit
| Matt Corallo, Peter Todd
| Standard
| Proposed
|- style="background-color: #cfffcf"
| [[bip-0112.mediawiki|112]]
| Consensus (soft fork)
| CHECKSEQUENCEVERIFY
| BtcDrak, Mark Friedenbach, Eric Lombrozo
| Standard
| Final
|- style="background-color: #cfffcf"
| [[bip-0113.mediawiki|113]]
| Consensus (soft fork)
| Median time-past as endpoint for lock-time calculations
| Thomas Kerin, Mark Friedenbach
| Standard
| Final
|-
| [[bip-0114.mediawiki|114]]
| Consensus (soft fork)
| Merkelized Abstract Syntax Tree
| Johnson Lau
| Standard
| Draft
|-
| [[bip-0115.mediawiki|115]]
| Consensus (soft fork)
| Generic anti-replay protection using Script
| Luke Dashjr
| Standard
| Draft
|-
| [[bip-0116.mediawiki|116]]
| Consensus (soft fork)
| MERKLEBRANCHVERIFY
| Mark Friedenbach, Kalle Alm, BtcDrak
| Standard
| Draft
|-
| [[bip-0117.mediawiki|117]]
| Consensus (soft fork)
| Tail Call Execution Semantics
| Mark Friedenbach, Kalle Alm, BtcDrak
| Standard
| Draft
|- style="background-color: #ffcfcf"
| [[bip-0120.mediawiki|120]]
| Applications
| Proof of Payment
| Kalle Rosenbaum
| Standard
| Withdrawn
|- style="background-color: #ffcfcf"
| [[bip-0121.mediawiki|121]]
| Applications
| Proof of Payment URI scheme
| Kalle Rosenbaum
| Standard
| Withdrawn
|-
| [[bip-0122.mediawiki|122]]
| Applications
| URI scheme for Blockchain references / exploration
| Marco Pontello
| Standard
| Draft
|- style="background-color: #cfffcf"
| [[bip-0123.mediawiki|123]]
|
| BIP Classification
| Eric Lombrozo
| Process
| Active
|-
| [[bip-0124.mediawiki|124]]
| Applications
| Hierarchical Deterministic Script Templates
| Eric Lombrozo, William Swanson
| Informational
| Draft
|- style="background-color: #ffffcf"
| [[bip-0125.mediawiki|125]]
| Applications
| Opt-in Full Replace-by-Fee Signaling
| David A. Harding, Peter Todd
| Standard
| Proposed
|-
| [[bip-0126.mediawiki|126]]
|
| Best Practices for Heterogeneous Input Script Transactions
| Kristov Atlas
| Informational
| Draft
|- style="background-color: #ffffcf"
| [[bip-0130.mediawiki|130]]
| Peer Services
| sendheaders message
| Suhas Daftuar
| Standard
| Proposed
|-
| [[bip-0131.mediawiki|131]]
| Consensus (hard fork)
| "Coalescing Transaction" Specification (wildcard inputs)
| Chris Priest
| Standard
| Draft
|- style="background-color: #ffcfcf"
| [[bip-0132.mediawiki|132]]
|
| Committee-based BIP Acceptance Process
| Andy Chase
| Process
| Withdrawn
|-
| [[bip-0133.mediawiki|133]]
| Peer Services
| feefilter message
| Alex Morcos
| Standard
| Draft
|-
| [[bip-0134.mediawiki|134]]
| Consensus (hard fork)
| Flexible Transactions
| Tom Zander
| Standard
| Draft
|-
| [[bip-0135.mediawiki|135]]
|
| Generalized version bits voting
| Sancho Panza
| Informational
| Draft
|-
| [[bip-0140.mediawiki|140]]
| Consensus (soft fork)
| Normalized TXID
| Christian Decker
| Standard
| Draft
<<<<<<< HEAD
|- style="background-color: #ffffcf"
=======
|- style="background-color: #cfffcf"
>>>>>>> 824ce9da
| [[bip-0141.mediawiki|141]]
| Consensus (soft fork)
| Segregated Witness (Consensus layer)
| Eric Lombrozo, Johnson Lau, Pieter Wuille
| Standard
<<<<<<< HEAD
| Proposed
=======
| Final
>>>>>>> 824ce9da
|- style="background-color: #ffcfcf"
| [[bip-0142.mediawiki|142]]
| Applications
| Address Format for Segregated Witness
| Johnson Lau
| Standard
| Withdrawn
<<<<<<< HEAD
|- style="background-color: #ffffcf"
=======
|- style="background-color: #cfffcf"
>>>>>>> 824ce9da
| [[bip-0143.mediawiki|143]]
| Consensus (soft fork)
| Transaction Signature Verification for Version 0 Witness Program
| Johnson Lau, Pieter Wuille
| Standard
<<<<<<< HEAD
| Proposed
|- style="background-color: #ffffcf"
=======
| Final
|- style="background-color: #cfffcf"
>>>>>>> 824ce9da
| [[bip-0144.mediawiki|144]]
| Peer Services
| Segregated Witness (Peer Services)
| Eric Lombrozo, Pieter Wuille
| Standard
<<<<<<< HEAD
| Proposed
=======
| Final
>>>>>>> 824ce9da
|- style="background-color: #cfffcf"
| [[bip-0145.mediawiki|145]]
| API/RPC
| getblocktemplate Updates for Segregated Witness
| Luke Dashjr
| Standard
| Final
|-
| [[bip-0146.mediawiki|146]]
| Consensus (soft fork)
| Dealing with signature encoding malleability
| Johnson Lau, Pieter Wuille
| Standard
| Draft
<<<<<<< HEAD
|- style="background-color: #ffffcf"
=======
|- style="background-color: #cfffcf"
>>>>>>> 824ce9da
| [[bip-0147.mediawiki|147]]
| Consensus (soft fork)
| Dealing with dummy stack element malleability
| Johnson Lau
| Standard
<<<<<<< HEAD
| Proposed
=======
| Final
>>>>>>> 824ce9da
|- style="background-color: #cfffcf"
| [[bip-0148.mediawiki|148]]
| Consensus (soft fork)
| Mandatory activation of segwit deployment
| Shaolin Fry
| Standard
| Final
|- style="background-color: #ffcfcf"
| [[bip-0149.mediawiki|149]]
| Consensus (soft fork)
| Segregated Witness (second deployment)
| Shaolin Fry
| Standard
| Withdrawn
|-
| [[bip-0150.mediawiki|150]]
| Peer Services
| Peer Authentication
| Jonas Schnelli
| Standard
| Draft
|-
| [[bip-0151.mediawiki|151]]
| Peer Services
| Peer-to-Peer Communication Encryption
| Jonas Schnelli
| Standard
| Draft
|-
| [[bip-0152.mediawiki|152]]
| Peer Services
| Compact Block Relay
| Matt Corallo
| Standard
| Draft
|-
| [[bip-0154.mediawiki|154]]
| Peer Services
| Rate Limiting via peer specified challenges
| Karl-Johan Alm
| Standard
| Draft
|-
| [[bip-0157.mediawiki|157]]
| Peer Services
| Client Side Block Filtering
| Olaoluwa Osuntokun, Alex Akselrod, Jim Posen
| Standard
| Draft
|-
| [[bip-0158.mediawiki|158]]
| Peer Services
| Compact Block Filters for Light Clients
| Olaoluwa Osuntokun, Alex Akselrod
| Standard
| Draft
|-
| [[bip-0159.mediawiki|159]]
| Peer Services
| NODE_NETWORK_LIMITED service bit
| Jonas Schnelli
| Standard
| Draft
|-
| [[bip-0171.mediawiki|171]]
| Applications
| Currency/exchange rate information API
| Luke Dashjr
| Standard
| Draft
|- style="background-color: #ffffcf"
| [[bip-0173.mediawiki|173]]
| Applications
| Base32 address format for native v0-16 witness outputs
| Pieter Wuille, Greg Maxwell
| Informational
| Proposed
|-
| [[bip-0174.mediawiki|174]]
| Applications
| Partially Signed Bitcoin Transaction Format
| Andrew Chow
| Standard
| Draft
|-
| [[bip-0175.mediawiki|175]]
| Applications
| Pay to Contract Protocol
| Omar Shibli, Nicholas Gregory
| Informational
| Draft
|-
| [[bip-0176.mediawiki|176]]
|
| Bits Denomination
| Jimmy Song
| Informational
| Draft
|-
| [[bip-0180.mediawiki|180]]
| Peer Services
| Block size/weight fraud proof
| Luke Dashjr
| Standard
| Draft
|-
| [[bip-0199.mediawiki|199]]
| Applications
| Hashed Time-Locked Contract transactions
| Sean Bowe, Daira Hopwood
| Standard
| Draft
|}

<!-- IMPORTANT!  See the instructions at the top of this page, do NOT JUST add BIPs here! --><|MERGE_RESOLUTION|>--- conflicted
+++ resolved
@@ -644,21 +644,13 @@
 | Christian Decker
 | Standard
 | Draft
-<<<<<<< HEAD
-|- style="background-color: #ffffcf"
-=======
-|- style="background-color: #cfffcf"
->>>>>>> 824ce9da
+|- style="background-color: #cfffcf"
 | [[bip-0141.mediawiki|141]]
 | Consensus (soft fork)
 | Segregated Witness (Consensus layer)
 | Eric Lombrozo, Johnson Lau, Pieter Wuille
 | Standard
-<<<<<<< HEAD
-| Proposed
-=======
-| Final
->>>>>>> 824ce9da
+| Final
 |- style="background-color: #ffcfcf"
 | [[bip-0142.mediawiki|142]]
 | Applications
@@ -666,33 +658,20 @@
 | Johnson Lau
 | Standard
 | Withdrawn
-<<<<<<< HEAD
-|- style="background-color: #ffffcf"
-=======
-|- style="background-color: #cfffcf"
->>>>>>> 824ce9da
+|- style="background-color: #cfffcf"
 | [[bip-0143.mediawiki|143]]
 | Consensus (soft fork)
 | Transaction Signature Verification for Version 0 Witness Program
 | Johnson Lau, Pieter Wuille
 | Standard
-<<<<<<< HEAD
-| Proposed
-|- style="background-color: #ffffcf"
-=======
-| Final
-|- style="background-color: #cfffcf"
->>>>>>> 824ce9da
+| Final
+|- style="background-color: #cfffcf"
 | [[bip-0144.mediawiki|144]]
 | Peer Services
 | Segregated Witness (Peer Services)
 | Eric Lombrozo, Pieter Wuille
 | Standard
-<<<<<<< HEAD
-| Proposed
-=======
-| Final
->>>>>>> 824ce9da
+| Final
 |- style="background-color: #cfffcf"
 | [[bip-0145.mediawiki|145]]
 | API/RPC
@@ -707,21 +686,13 @@
 | Johnson Lau, Pieter Wuille
 | Standard
 | Draft
-<<<<<<< HEAD
-|- style="background-color: #ffffcf"
-=======
-|- style="background-color: #cfffcf"
->>>>>>> 824ce9da
+|- style="background-color: #cfffcf"
 | [[bip-0147.mediawiki|147]]
 | Consensus (soft fork)
 | Dealing with dummy stack element malleability
 | Johnson Lau
 | Standard
-<<<<<<< HEAD
-| Proposed
-=======
-| Final
->>>>>>> 824ce9da
+| Final
 |- style="background-color: #cfffcf"
 | [[bip-0148.mediawiki|148]]
 | Consensus (soft fork)
