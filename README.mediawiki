--- conflicted
+++ resolved
@@ -729,19 +729,18 @@
 | Informational
 | Draft
 |-
-<<<<<<< HEAD
+| [[bip-0174.mediawiki|174]]
+| Applications
+| Partially Signed Bitcoin Transaction Format
+| Andrew Chow
+| Standard
+| Draft
+|-
 | [[bip-0175.mediawiki|175]]
 | Applications
 | Pay to Contract Protocol
 | Omar Shibli, Nicholas Gregory
 | Informational
-=======
-| [[bip-0174.mediawiki|174]]
-| Applications
-| Partially Signed Bitcoin Transaction Format
-| Andrew Chow
-| Standard
->>>>>>> 95864174
 | Draft
 |-
 | [[bip-0180.mediawiki|180]]
