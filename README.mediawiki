--- conflicted
+++ resolved
@@ -398,7 +398,6 @@
 | Standard
 | Draft
 |-
-<<<<<<< HEAD
 | [[bip-0140.mediawiki|140]]
 | Normalized TXID
 | Christian Decker
@@ -408,11 +407,12 @@
 | [[bip-0141.mediawiki|141]]
 | Segregated Witness (Consensus layer)
 | Eric Lombrozo, Johnson Lau, and Pieter Wuille
-=======
+| Standard
+| Draft
+|-
 | [[bip-0142.mediawiki|142]]
 | Address Formats for Witness Program
 | Johnson Lau
->>>>>>> 1c879abc
 | Standard
 | Draft
 |}
