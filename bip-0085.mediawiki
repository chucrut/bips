<pre>
  BIP: 85
  Layer: Applications
  Title: Deterministic Entropy From BIP32 Keychains
  Author: Ethan Kosakovsky <ethankosakovsky@protonmail.com>
  Comments-Summary: No comments yet.
  Comments-URI: https://github.com/bitcoin/bips/wiki/Comments:BIP-0085
  Status: Draft
  Type: Informational
  Created: 2020-03-20
  License: BSD-2-Clause
           OPL
</pre>

==Abstract==

''"One Seed to rule them all,''
''One Key to find them,''
''One Path to bring them all,''
''And in cryptography bind them."''

It is not possible to maintain one single (mnemonic) seed backup for all keychains used across various wallets because there are a variety of incompatible standards. Sharing of seeds across multiple wallets is not desirable for security reasons. Physical storage of multiple seeds is difficult depending on the security and redundancy required.

As HD keychains are essentially derived from initial entropy, this proposal provides a way to derive entropy from the keychain which can be fed into whatever method a wallet uses to derive the initial mnemonic seed or root key.

==Definitions==

The key words "MUST", "MUST NOT", "REQUIRED", "SHALL", "SHALL NOT", "SHOULD", "SHOULD NOT", "RECOMMENDED",  "MAY", and "OPTIONAL" in this document are to be interpreted as described in RFC 2119.

The terminology related to keychains used in the wild varies widely, for example `seed` has various different meanings. In this document we define the terms

# '''BIP32 root key''' is the root extended private key that is represented as the top root of the keychain in BIP32.
# '''BIP39 mnemonic''' is the mnemonic phrase that is calculated from the entropy used before hashing of the mnemonic in BIP39.
# '''BIP39 seed''' is the result of hashing the BIP39 mnemonic seed.

==Motivation==

Most wallets implement BIP32 which defines how a BIP32 root key can be used to derive keychains. As a consequence, a backup of just the BIP32 root key is sufficient to include all keys derived from it. BIP32 does not have a human friendly serialization of the BIP32 root key (or BIP32 extended keys in general) which makes paper backups or manually restoring the key more error-prone. BIP39 was designed solve this problem but rather than serialize the BIP32 root key, it takes some entropy, encoded to a "seed mnemonic", which is then hashed to derive the BIP39 seed which can be turned into the BIP32 root key. Saving the BIP39 mnemonic is enough to reconstruct the entire BIP32 keychain, but a BIP32 root key cannot be reversed back to the BIP39 mnemonic.

Most wallets implement BIP39, so on initialization or restoration, the user must interact with a BIP39 mnemonic. Most wallets do not support of BIP32 extended private keys so each wallet must either share the same BIP39 mnemonic, or have a separate BIP39 mnemonic entirely. Neither scenarios are particularly satisfactory for security reasons. For example, some wallets may be inherently less secure like hot wallets on smartphones, Join Market servers, Lightning Network nodes. Having multiple seeds is far from desirable especially for those who rely on split key or redundancy backups in different geological locations. Adding is necessarily difficult and may result in users being more lazy with subsequent keys, such that compromises security or leads to key loss.

There is added complication with wallets that implement other standards, or no standards at all. Bitcoin Core wallet uses a WIF as the ''hdseed'', and yet other wallets use different mnemonic schemes like Electrum to derive the BIP32 root key. Other cryptocurrencies like Monero also use a different mnemonic scheme entirely.

Ultimately, all of the mnemonic/seed schemes start with some "initial entropy" to derive a mnemonic/seed, and then process the mnemonic into a BIP32 key, or private key. We can use BIP32 itself to derive the "initial entropy" to then recreate the same mnemonic or seed according the specific application standard of the target wallet. We can use a BIP44 like categorization to ensure unitform derivation according to the target application type.

==Specification==

We assume a single BIP32 master root key. This specification is not concerned with how this was derived (e.g. directly or via a mnemonic scheme such as BIP39).

For each application that requires its own wallet, a unique private key is derived from the BIP32 master root key using fully hardened derivation path. The resulting private key (k) is then processed with HMAC-SHA512, where the key is "bip-entropy-from-k", and the message payload is the private key k: <code>HMAC-SHA512(key="bip-entropy-from-k", msg=k)</code>. The result produces 512 bits of entropy. Each application SHOULD use up to the required number of bits necessary for their operation truncating the rest

The HMAC-SHA512 function is specified in [http://tools.ietf.org/html/rfc4231 RFC 4231].

===Test vectors===

====Test case 1====
INPUT:
* MASTER BIP32 ROOT KEY: xprv9s21ZrQH143K2LBWUUQRFXhucrQqBpKdRRxNVq2zBqsx8HVqFk2uYo8kmbaLLHRdqtQpUm98uKfu3vca1LqdGhUtyoFnCNkfmXRyPXLjbKb
* PATH: m/83696968'/0'/0'

OUTPUT:
* DERIVED KEY=cca20ccb0e9a90feb0912870c3323b24874b0ca3d8018c4b96d0b97c0e82ded0
* DERIVED ENTROPY=efecfbccffea313214232d29e71563d941229afb4338c21f9517c41aaa0d16f00b83d2a09ef747e7a64e8e2bd5a14869e693da66ce94ac2da570ab7ee48618f7

====Test case 2====
INPUT:
* MASTER BIP32 ROOT KEY: xprv9s21ZrQH143K2LBWUUQRFXhucrQqBpKdRRxNVq2zBqsx8HVqFk2uYo8kmbaLLHRdqtQpUm98uKfu3vca1LqdGhUtyoFnCNkfmXRyPXLjbKb
*PATH: m/83696968'/0'/1'

OUTPUT
* DERIVED KEY=503776919131758bb7de7beb6c0ae24894f4ec042c26032890c29359216e21ba
* DERIVED ENTROPY=70c6e3e8ebee8dc4c0dbba66076819bb8c09672527c4277ca8729532ad711872218f826919f6b67218adde99018a6df9095ab2b58d803b5b93ec9802085a690e

==BIP85-DRNG==

BIP85-DRNG-SHAKE256 is a deterministic random number generator for cryptographic functions that require deterministic outputs, but where the input to that function requires more than the 64 bytes provided by BIP85's HMAC output. BIP85-DRNG-SHAKE256 uses BIP85 to seed a SHAKE256 stream (from the SHA-3 standard). The input must be exactly 64 bytes long (from the BIP85 HMAC output).

RSA key generation is an example of a function that requires orders of magnitude more than 64 bytes of random input. Further, it is not possible to precalculate the amount of random input required until the function has completed.

    drng_reader = BIP85DRNG.new(bip85_entropy)
    rsa_key = RSA.generate_key(4096, drng_reader.read())

===Test Vectors===
INPUT:
xprv9s21ZrQH143K2LBWUUQRFXhucrQqBpKdRRxNVq2zBqsx8HVqFk2uYo8kmbaLLHRdqtQpUm98uKfu3vca1LqdGhUtyoFnCNkfmXRyPXLjbKb
* MASTER BIP32 ROOT KEY: m/83696968'/0'/0'

OUTPUT
* DERIVED KEY=cca20ccb0e9a90feb0912870c3323b24874b0ca3d8018c4b96d0b97c0e82ded0
* DERIVED ENTROPY=6bea85e51a05e6dbaf2ccee05097758213807997ba936589cef01c8f19c0079f395a0cd045efa3438677f3ef9ad34c9a68506626c5a17e51ed5e177852ee7fdc

* DRNG(80 bytes)=b78b1ee6b345eae6836c2d53d33c64cdaf9a696487be81b03e822dc84b3f1cd883d7559e53d175f243e4c349e822a957bbff9224bc5dde9492ef54e8a439f6bc8c7355b87a925a37ee405a7502991111

==Reference Implementation==

<<<<<<< HEAD
* Python library implementation: [https://github.com/ethankosakovsky/bip85]
* JavaScript library implementation: [https://github.com/hoganri/bip85-js]

===Other Implementations===

=======
Python library implementation: [https://github.com/ethankosakovsky/bip85]

===Other Implementations===

* JavaScript library implementation: [https://github.com/hoganri/bip85-js]

>>>>>>> 6fb34f2a
* Coldcard Firmware: [https://github.com/Coldcard/firmware/pull/39]

==Applications==

Application number define how entropy will be used post processing. Some basic examples follow:

<<<<<<< HEAD
Derivation path uses the format <code>m/83696968' + /app_no' + /index'</code> where ''app_no'' path for the application, and `index` in the index.
=======
Derivation path uses the format <code>m/83696968/{app_no}'/{index}'</code> where ''{app_no}'' path for the application, and ''{index}'' in the index.
>>>>>>> 6fb34f2a

===BIP39===
Application number: 39'

Truncate trailing (least significant) bytes of the entropy to the number of bits required to map to the relevant word length 128 bits for 12 words, 256 bits for 24 words.

The derivation path format is: <code>m/83696968'/39'/{language}'/{words}'/{index}'</code>

Example a BIP39 mnemonic with 12 English words (first index) would have the path <code>m/83696968'/39'/0'/12'/0'</code> the next key would be <code>m/83696968'/39'/0'/12'/1'</code> etc.

Language Table

{|
!Wordlist
!Code
|-
| English
| 0'
|-
| Japanese
| 1'
|-
| Korean
| 2'
|-
| Spanish
| 3'
|-
| Chinese (Simplified)
| 4'
|-
| Chinese (Traditional)
| 5'
|-
| French
| 6'
|-
| Italian
| 7'
|-
| Czech
| 8'
|}

Words Table

{|
!Words
!Entropy
!Code
|-
| 12 words
| 128 bits
| 12'
|-
| 18 words
| 192 bits
| 18'
|-
| 24 words
| 256 bits
| 24'
|}

====12 English words====
BIP39 English 12 word mnemonic seed

128 bits of entropy as input to BIP39 to derive 12 word mnemonic

INPUT:
* MASTER BIP32 ROOT KEY: xprv9s21ZrQH143K2LBWUUQRFXhucrQqBpKdRRxNVq2zBqsx8HVqFk2uYo8kmbaLLHRdqtQpUm98uKfu3vca1LqdGhUtyoFnCNkfmXRyPXLjbKb
* PATH: m/83696968'/39'/0'/12'/0'

OUTPUT:
* DERIVED ENTROPY=6250b68daf746d12a24d58b4787a714b
* DERIVED BIP39 MNEMONIC=girl mad pet galaxy egg matter matrix prison refuse sense ordinary nose

====18 English words====
BIP39 English 18 word mnemonic seed

196 bits of entropy as input to BIP39 to derive 18 word mnemonic

INPUT:
* MASTER BIP32 ROOT KEY: xprv9s21ZrQH143K2LBWUUQRFXhucrQqBpKdRRxNVq2zBqsx8HVqFk2uYo8kmbaLLHRdqtQpUm98uKfu3vca1LqdGhUtyoFnCNkfmXRyPXLjbKb
* PATH: m/83696968'/39'/0'/18'/0'

OUTPUT:
* DERIVED ENTROPY=938033ed8b12698449d4bbca3c853c66b293ea1b1ce9d9dc
* DERIVED BIP39 MNEMONIC=near account window bike charge season chef number sketch tomorrow excuse sniff circle vital hockey outdoor supply token

====24 English words====
Derives 24 word BIP39 mnemonic seed

256 bits of entropy as input to BIP39 to derive 24 word mnemonic

INPUT:
* MASTER BIP32 ROOT KEY: xprv9s21ZrQH143K2LBWUUQRFXhucrQqBpKdRRxNVq2zBqsx8HVqFk2uYo8kmbaLLHRdqtQpUm98uKfu3vca1LqdGhUtyoFnCNkfmXRyPXLjbKb
* PATH: m/83696968'/39'/0'/24'/0'

OUTPUT:
* DERIVED ENTROPY=ae131e2312cdc61331542efe0d1077bac5ea803adf24b313a4f0e48e9c51f37f
* DERIVED BIP39 MNEMONIC=puppy ocean match cereal symbol another shed magic wrap hammer bulb intact gadget divorce twin tonight reason outdoor destroy simple truth cigar social volcano

===HD-Seed WIF===
Application number: 2'

Uses 256 bits[1] of entropy as the secret exponent to derive a private key and encode as a compressed WIF which will be used as the hdseed for Bitcoin Core wallets.

Path format is <code>m/83696968'/2'/{index}'</code>

INPUT:
* MASTER BIP32 ROOT KEY: xprv9s21ZrQH143K2LBWUUQRFXhucrQqBpKdRRxNVq2zBqsx8HVqFk2uYo8kmbaLLHRdqtQpUm98uKfu3vca1LqdGhUtyoFnCNkfmXRyPXLjbKb
* PATH: m/83696968'/2'/0'

OUTPUT
* DERIVED ENTROPY=7040bb53104f27367f317558e78a994ada7296c6fde36a364e5baf206e502bb1
* DERIVED WIF=Kzyv4uF39d4Jrw2W7UryTHwZr1zQVNk4dAFyqE6BuMrMh1Za7uhp

===XPRV===
Application number: 32'

Taking 64 bytes of the HMAC digest, the first 32 bytes are the chain code, and second 32 bytes[1] are the private key for BIP32 XPRV value. Child number, depth, and parent fingerprint are forced to zero.

Path format is <code>m/83696968'/32'/{index}'</code>

INPUT:
* MASTER BIP32 ROOT KEY: xprv9s21ZrQH143K2LBWUUQRFXhucrQqBpKdRRxNVq2zBqsx8HVqFk2uYo8kmbaLLHRdqtQpUm98uKfu3vca1LqdGhUtyoFnCNkfmXRyPXLjbKb
* PATH: m/83696968'/32'/0'

OUTPUT
* DERIVED ENTROPY=ead0b33988a616cf6a497f1c169d9e92562604e38305ccd3fc96f2252c177682
* DERIVED WIF=xprv9s21ZrQH143K2srSbCSg4m4kLvPMzcWydgmKEnMmoZUurYuBuYG46c6P71UGXMzmriLzCCBvKQWBUv3vPB3m1SATMhp3uEjXHJ42jFg7myX

===HEX===
Application number: 128169'

The derivation path format is: <code>m/83696968'/128169'/{num_bytes}'/{index}'</code>

`16 <= num_bytes <= 64`

Truncate trailing (least significant) bytes of the entropy after `num_bytes`.

INPUT:
* MASTER BIP32 ROOT KEY: xprv9s21ZrQH143K2LBWUUQRFXhucrQqBpKdRRxNVq2zBqsx8HVqFk2uYo8kmbaLLHRdqtQpUm98uKfu3vca1LqdGhUtyoFnCNkfmXRyPXLjbKb
* PATH: m/83696968'/128169'/64'/0'

OUTPUT
* DERIVED ENTROPY=492db4698cf3b73a5a24998aa3e9d7fa96275d85724a91e71aa2d645442f878555d078fd1f1f67e368976f04137b1f7a0d19232136ca50c44614af72b5582a5c

===RSA===

Application number: 828365'

The derivation path format is: <code>m/83696968'/828365'/{key_bits}'/{key_index}'</code>

The RSA key generator should use BIP85-DRNG as the input RNG function.

===RSA GPG===

Keys allocated for RSA-GPG purposes use the following scheme:

 - Main key <code>m/83696968'/828365'/{key_bits}'/{key_index}'</code>
 - Sub keys:  <code>m/83696968'/828365'/{key_bits}'/{key_index}'/{sub_key}'</code>

    - key_index is the parent key for CERTIFY capability
    - sub_key <code>0'</code> is used as the ENCRYPTION key
    - sub_key <code>1'</code> is used as the AUTHENTICATION key
    - sub_key <code>2'</code> is usually used as SIGNATURE key

Note on timestamps:

The resulting RSA key can be used to create a GPG key where the creation date MUST be fixed to unix Epoch timestamp 1231006505 (the Bitcoin genesis block time <code>'2009-01-03 18:05:05'</code> UTC) because the key fingerprint is affected by the creation date (Epoch timestamp 0 was not chosen because of legacy behavior in GNUPG implementations for older keys). Additionally, when importing sub-keys under a key in GNUPG, the system time must be frozen to the same timestamp before importing (e.g. by use of <code>faketime</code>).

Note on GPG key capabilities on smartcard/hardware devices:

GPG capable smart-cards SHOULD be be loaded as follows: The encryption slot SHOULD be loaded with the ENCRYPTION capable key; the authentication slot SHOULD be loaded with the AUTHENTICATION capable key. The signature capable slot SHOULD be loaded with the SIGNATURE capable key.

However, depending on available slots on the smart-card, and preferred policy, the CERTIFY capable key MAY be flagged with CERTIFY and SIGNATURE capabilities and loaded into the SIGNATURE capable slot (for example where the smart-card has only three slots and the CERTIFY capability is required on the same card). In this case, the SIGNATURE capable sub-key would be disregarded because the CERTIFY capable key serves dual purpose.

==Backwards Compatibility==

This specification is not backwards compatible with any other existing specification.

This specification relies on BIP32 but is agnostic to how the BIP32 root key is derived, as such this standard is allows it to derive wallets with initialization schemes like BIP39 or Electrum wallet style mnemonics.

==Discussion==

The reason for running the derived key through HMAC-SHA512 and truncating the result as necessary is to prevent leakage of the parent tree should the derived key (k) be compromized. While the specification requires the use of hardended key derivation which would prevent this, we cannot enforce hardened derivation, so this method ensures the derived entropy is hardened. Also from a semantic point of view, since the purpose is to derive entropy and not a private key, we are required to transform the child key. This acts in an abundance of caution to ward off unwanted side effects should k be used for a dual purpose, including as a nonce hash(k), where undesirable and unforeseen interactions could occur.

==Acknowledgements==

Many thanks to Peter Gray and Christopher Allen for their input, and to Peter for suggesting extra application use cases.

==References==

BIP32, BIP39

==Footnotes==

[1] There is a very small chance that you'll make an invalid key that is zero or bigger than the order of the curve. If this occurs, software should hard fail (forcing users should iterate to the next index).

From BIP32:
> In case parse<sub>256</sub>(I<sub>L</sub>) is 0 or ≥ n, the resulting key is invalid, and one should proceed with the next value for i. (Note: this has probability lower than 1 in 2<sup>127</sup>.)

==Copyright==

This BIP is dual-licensed under the Open Publication License and BSD 2-clause license.<|MERGE_RESOLUTION|>--- conflicted
+++ resolved
@@ -93,31 +93,20 @@
 
 ==Reference Implementation==
 
-<<<<<<< HEAD
 * Python library implementation: [https://github.com/ethankosakovsky/bip85]
 * JavaScript library implementation: [https://github.com/hoganri/bip85-js]
 
 ===Other Implementations===
 
-=======
-Python library implementation: [https://github.com/ethankosakovsky/bip85]
-
-===Other Implementations===
-
 * JavaScript library implementation: [https://github.com/hoganri/bip85-js]
 
->>>>>>> 6fb34f2a
 * Coldcard Firmware: [https://github.com/Coldcard/firmware/pull/39]
 
 ==Applications==
 
 Application number define how entropy will be used post processing. Some basic examples follow:
 
-<<<<<<< HEAD
-Derivation path uses the format <code>m/83696968' + /app_no' + /index'</code> where ''app_no'' path for the application, and `index` in the index.
-=======
-Derivation path uses the format <code>m/83696968/{app_no}'/{index}'</code> where ''{app_no}'' path for the application, and ''{index}'' in the index.
->>>>>>> 6fb34f2a
+Derivation path uses the format <code>m/83696968'/{app_no}'/{index}'</code> where ''{app_no}'' path for the application, and ''{index}'' in the index.
 
 ===BIP39===
 Application number: 39'
