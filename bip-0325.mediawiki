<pre>
  BIP: 325
  Layer: Applications
  Title: Signet
  Author: Karl-Johan Alm <karljohan-alm@garage.co.jp>
  Comments-Summary: No comments yet.
  Comments-URI: https://github.com/bitcoin/bips/wiki/Comments:BIP-0325
  Status: Draft
  Type: Standards Track
  Created: 2019-03-20
  License: CC0-1.0
</pre>

== Abstract ==

A new type of test network where signatures are used in addition to proof of work for block progress, enabling much better coordination and robustness (be reliably unreliable), for persistent, longer-term testing scenarios involving multiple independent parties.

== Motivation ==

Testnet is a great place to try out new things without risking real money, but it is notoriously unreliable. Huge block reorgs, long gaps in between blocks being mined or sudden bursts of blocks in rapid succession mean that realistic testing of software, especially involving multiple independent parties running software over an extended period of time, becomes infeasible in practice.

A new type of test network would be more suitable for integration testing by organizations such as exchanges, or testing of next generation Layer-2 protocols like Eltoo or sidechain pegs. The goal is not to be perfectly reliable but rather to have a predictable amount of unreliability. You want a test network to behave like mainnet (i.e. no thousands of block reorgs) while also making it easier to trigger expected but rare events like a 6-block reorg. Regtest is not suitable for longer-term scenarios involving multiple independent parties because creating blocks costs nothing, so any party can completely control the test network.

== Specification ==

A new type of network ("signet"), which takes an additional consensus parameter called the challenge (scriptPubKey). The challenge can be a simple pubkey (P2PKH style), or a k-of-n multisig, or any other script you would want.

Signet requires all blocks to have a BIP 141 commitment in the coinbase transaction. In order to provide a non-empty solution to the block challenge the block's BIP 141 commitment's optional data must include an additional commitment of the signature/solution for the block:

    1-5 bytes - Push the following (4 + x + y) bytes
    4 bytes - Signet header (0xecc7daa2)
    x bytes - scriptSig
    y bytes - scriptWitness

<<<<<<< HEAD
The scriptSig is serialized by first encoding its length as CompactSize. The scriptWitness stack is serialized as described in BIP 141.
=======
In the special case where an empty solution is valid (ie scriptSig and scriptWitness are both empty) this additional commitment can optionally be left out. This special case is to allow non-signet-aware block generation code to be used to test a custom signet chain where the challenge is trivially true.

The scriptSig is serialized by first encoding its length as CompactSize. If the scriptWitness is empty, it is encoded as 0 bytes, otherwise it is encoded in the usual way (see BIP 141 "witness" encoding).
>>>>>>> 6d7d3011

Any push operations that do not start with the 4 byte Signet header are ignored. Multiple push operations with the 4 byte Signet header are ignored except for the first instance of the header.

To sign the block or verify a block signature, two virtual transactions, each with a single input and output are constructed from the block as follows.

The "to_spend" transaction is:

    nVersion = 0
    nLockTime = 0
    vin[0].prevout.hash = 0000...000
    vin[0].prevout.n = 0xFFFFFFFF
    vin[0].nSequence = 0
    vin[0].scriptSig = OP_0 PUSH72[ block_data ]
    vin[0].scriptWitness = []
    vout[0].nValue = 0
    vout[0].scriptPubKey = signet_challenge

where block_data is the serialization of the block's nVersion, hashPrevBlock, signet_merkle_root, and nTime. The <code>signet_merkle_root</code> is obtained by generating the merkle root of the block transactions, after modifying the coinbase witness commitment by replacing the signet solution with an empty solution (that is, the witness commitment includes a four byte push of the Signet header with no additional solution data, and no prior pushes beginning with the Signet header). This means the merkle root of the block is different from the merkle root in the signet commitment. This is needed, because the signature can never be included in the very message (in this case, a block) that is being signed.

The "to_sign" transaction is:

    nVersion = 0
    nLockTime = 0
    vin[0].prevout.hash = to_spend.txid
    vin[0].prevout.n = 0
    vin[0].nSequence = 0
    vout[0].nValue = 0
    vout[0].scriptPubKey = signet_challenge

The scriptSig and/or scriptWitness for <code>vin[0]</code> are filled in from the Signet header push above.

To simplify block generation (mining), the signature also does not commit to the block nonce value, so that rolling the nonce to generate proof-of-work does not also require regenerating signatures. When grinding proof of work, the extended nonce cannot be used as it would invalidate the signature. Instead, simply resigning the same (or an updated) block will give a new search space.

A block is considered fully validated only if the to_sign transaction is a valid spend of the to_spend transaction. It is recommended that this verification is done directly before or after the witness commitment verification, as the data required to do both is approximately the same.

There is one other acceptable special case: if a block's challenge is e.g. `OP_TRUE` (`0x51`), where an empty solution would result in success, the block is also considered valid if the signet commitment is absent.

== Genesis Block and Message Start ==

The genesis block is the same for all signet networks, whereas the message start is defined as the first four bytes of the sha256d of the challenge script as a single data push (see below).

=== Genesis Block ===

* Time stamp: 1598918400
* Nonce: 52613770
* Difficulty: 0x1e0377ae
* Version: 1

The resulting genesis block hash is 00000008819873e925422c1ff0f99f7cc9bbb232af63a077a480a3633bee1ef6, and the block hex is 0100000000000000000000000000000000000000000000000000000000000000000000003ba3edfd7a7b12b27ac72c3e67768f617fc81bc3888a51323a9fb8aa4b1e5e4a008f4d5fae77031e8ad222030101000000010000000000000000000000000000000000000000000000000000000000000000ffffffff4d04ffff001d0104455468652054696d65732030332f4a616e2f32303039204368616e63656c6c6f72206f6e206272696e6b206f66207365636f6e64206261696c6f757420666f722062616e6b73ffffffff0100f2052a01000000434104678afdb0fe5548271967f1a67130b7105cd6a828e03909a67962e0ea1f61deb649f6bc3f4cef38c4f35504e51ec112de5c384df7ba0b8d578a4c702b6bf11d5fac00000000.

=== Message Start ===

The message start is defined as the first four bytes of the sha256d of the challenge script, as a single push (i.e. prefixed with the challenge script length). Example:

* Challenge script = 512103ad5e0edad18cb1f0fc0d28a3d4f1f3e445640337489abb10404f2d1e086be43051ae
* Sha256d(len || challenge script) = sha256d(25512103ad...51ae) = 7ec653a59b1912f9db10da2c461ed827d48f9404d5ef0346a6c94aadd4203646
* First four bytes = the message start = 7ec653a5

== Compatibility ==

This specification is backwards compatible in the sense that existing software can use Signet out of the box.

Simply by adding the network parameters for signet (magic number, etc), a client can connect to and use any signet network without further modifications. The block headers have valid proof of work, so clients can trivially check that blocks are "probably" valid.

However, anyone can mine blocks that are accepted by the client for any given signet network. These blocks do not contain the required signatures, however, so any fully validating node will promptly reject them. As such, clients need to either validate the block signature inside the coinbase transaction, or connect to trusted peers.

Other software need not add block signature validation code that they will not use in production. This is adequate for non-production test purposes where the goal is to have a network behave as much like mainnet as possible.

== Reference implementation ==

Pull request at https://github.com/bitcoin/bitcoin/pull/18267

== Acknowledgements ==

TODO

== References ==

# Original mailing list thread: https://lists.linuxfoundation.org/pipermail/bitcoin-dev/2019-March/016734.html
# Bitcoin Wiki entry: https://en.bitcoin.it/wiki/Signet

== Copyright ==

This document is licensed under the Creative Commons CC0 1.0 Universal license.<|MERGE_RESOLUTION|>--- conflicted
+++ resolved
@@ -32,13 +32,9 @@
     x bytes - scriptSig
     y bytes - scriptWitness
 
-<<<<<<< HEAD
-The scriptSig is serialized by first encoding its length as CompactSize. The scriptWitness stack is serialized as described in BIP 141.
-=======
 In the special case where an empty solution is valid (ie scriptSig and scriptWitness are both empty) this additional commitment can optionally be left out. This special case is to allow non-signet-aware block generation code to be used to test a custom signet chain where the challenge is trivially true.
 
-The scriptSig is serialized by first encoding its length as CompactSize. If the scriptWitness is empty, it is encoded as 0 bytes, otherwise it is encoded in the usual way (see BIP 141 "witness" encoding).
->>>>>>> 6d7d3011
+The scriptSig is serialized by first encoding its length as CompactSize. The scriptWitness stack is serialized as described in BIP 141.
 
 Any push operations that do not start with the 4 byte Signet header are ignored. Multiple push operations with the 4 byte Signet header are ignored except for the first instance of the header.
 
